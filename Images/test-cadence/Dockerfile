--- conflicted
+++ resolved
@@ -28,17 +28,11 @@
 STOPSIGNAL  SIGTERM
 ARG         APPNAME
 
-<<<<<<< HEAD
 # Environment
 
 ENV TZ=UTC
 ENV DEBIAN_FRONTEND noninteractive
 ENV DOTNET_CLI_TELEMETRY_OPTOUT=1
-=======
-# Common scripts
-
-COPY _common/*              /
->>>>>>> ad32685d
 
 # Add the application files in two layers.  The first will contain the dependencies
 # and the second will contain the application files.  This should result in more
