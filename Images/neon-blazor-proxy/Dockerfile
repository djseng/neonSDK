#------------------------------------------------------------------------------
# FILE:         Dockerfile
# CONTRIBUTOR:  Marcus Bowyer
# COPYRIGHT:    Copyright (c) 2005-2022 by neonFORGE LLC.  All rights reserved.
#
# Licensed under the Apache License, Version 2.0 (the "License");
# you may not use this file except in compliance with the License.
# You may obtain a copy of the License at
#
#     http://www.apache.org/licenses/LICENSE-2.0
#
# Unless required by applicable law or agreed to in writing, software
# distributed under the License is distributed on an "AS IS" BASIS,
# WITHOUT WARRANTIES OR CONDITIONS OF ANY KIND, either express or implied.
# See the License for the specific language governing permissions and
# limitations under the License.

ARG         ORGANIZATION
FROM        ${ORGANIZATION}/aspnet:6.0.6-jammy-amd64
MAINTAINER  marcus@neonforge.com
STOPSIGNAL  SIGTERM
ARG         APPNAME

<<<<<<< HEAD
# Environment

ENV TZ=UTC
ENV DEBIAN_FRONTEND noninteractive
ENV DOTNET_CLI_TELEMETRY_OPTOUT=1

=======
>>>>>>> ad32685d
# Add the application files in two layers.  The first will contain the dependencies
# and the second will contain the application files.  This should result in more
# efficient images because depdencies tend to be more stable than application files.
#
# Note that we used the [core-layers] tool to separate the binary files before
# building the container.

# Dependencies

COPY bin/__dep              /usr/bin/$APPNAME.dotnet/
RUN echo **NEW LAYER**

# App files.

COPY bin/__app              /usr/bin/$APPNAME.dotnet/
COPY docker-entrypoint.sh   /

RUN chmod 700 /docker-entrypoint.sh \
    && echo "exec dotnet /usr/bin/$APPNAME.dotnet/$APPNAME.dll \"\$@\"" >> /usr/bin/$APPNAME \
    && chmod 770 /usr/bin/$APPNAME

ENTRYPOINT ["/docker-entrypoint.sh"]
<|MERGE_RESOLUTION|>--- conflicted
+++ resolved
@@ -21,15 +21,12 @@
 STOPSIGNAL  SIGTERM
 ARG         APPNAME
 
-<<<<<<< HEAD
 # Environment
 
 ENV TZ=UTC
 ENV DEBIAN_FRONTEND noninteractive
 ENV DOTNET_CLI_TELEMETRY_OPTOUT=1
 
-=======
->>>>>>> ad32685d
 # Add the application files in two layers.  The first will contain the dependencies
 # and the second will contain the application files.  This should result in more
 # efficient images because depdencies tend to be more stable than application files.
